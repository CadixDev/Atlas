# Project Information
name = Atlas
url = https://github.com/CadixDev/Atlas
description = Plain-and-simple binary transformer for Java artifacts
inceptionYear = 2019

# Build Settings
javaVersion = 1.8
<<<<<<< HEAD
asmVersion = 7.1
bombeVersion = 0.4.0
=======
bombeVersion = 0.3.5
>>>>>>> b8cad65c
<|MERGE_RESOLUTION|>--- conflicted
+++ resolved
@@ -6,9 +6,5 @@
 
 # Build Settings
 javaVersion = 1.8
-<<<<<<< HEAD
 asmVersion = 7.1
-bombeVersion = 0.4.0
-=======
-bombeVersion = 0.3.5
->>>>>>> b8cad65c
+bombeVersion = 0.4.4